#include <errno.h>

#include <iostream>
#include <string>

using namespace std;

#include "common/config.h"
#include "common/ceph_argparse.h"
#include "common/common_init.h"

#include "common/armor.h"
#include "rgw_user.h"
#include "rgw_access.h"
#include "rgw_acl.h"
<<<<<<< HEAD
#include "rgw_log.h"
=======
#include "auth/Crypto.h"
>>>>>>> 2319ae13


#define SECRET_KEY_LEN 40
#define PUBLIC_ID_LEN 20

void usage() 
{
  cerr << "usage: radosgw_admin <cmd> [options...]" << std::endl;
  cerr << "commands:\n";
  cerr << "  user create                create a new user\n" ;
  cerr << "  user modify                modify user\n";
  cerr << "  user info                  get user info\n";
  cerr << "  user rm                    remove user\n";
  cerr << "  buckets list               list buckets\n";
  cerr << "  policy                     read bucket/object policy\n";
  cerr << "  log show                   dump a log from specific bucket, date\n";
  cerr << "options:\n";
  cerr << "   --uid=<id>                S3 uid\n";
  cerr << "   --os-user=<group:name>    OpenStack user\n";
  cerr << "   --email=<email>\n";
  cerr << "   --auth_uid=<auid>         librados uid\n";
  cerr << "   --secret=<key>            S3 key\n";
  cerr << "   --display-name=<name>\n";
  cerr << "   --bucket=<bucket>\n";
  cerr << "   --object=<object>\n";
  cerr << "   --date=<yyyy-mm-dd>\n";
  generic_client_usage();
  exit(1);
}

enum {
  OPT_NO_CMD = 0,
  OPT_USER_CREATE,
  OPT_USER_INFO,
  OPT_USER_MODIFY,
  OPT_USER_RM,
  OPT_BUCKETS_LIST,
  OPT_POLICY,
  OPT_LOG_SHOW,
};

static int get_cmd(const char *cmd, const char *prev_cmd, bool *need_more)
{
  *need_more = false;
  if (strcmp(cmd, "user") == 0 ||
      strcmp(cmd, "buckets") == 0 ||
      strcmp(cmd, "log") == 0) {
    *need_more = true;
    return 0;
  }

  if (strcmp(cmd, "policy") == 0)
    return OPT_POLICY;

  if (!prev_cmd)
    return -EINVAL;

  if (strcmp(prev_cmd, "user") == 0) {
    if (strcmp(cmd, "create") == 0)
      return OPT_USER_CREATE;
    if (strcmp(cmd, "info") == 0)
      return OPT_USER_INFO;
    if (strcmp(cmd, "modify") == 0)
      return OPT_USER_MODIFY;
    if (strcmp(cmd, "rm") == 0)
      return OPT_USER_RM;
  } else if (strcmp(prev_cmd, "buckets") == 0) {
    if (strcmp(cmd, "list") == 0)
      return OPT_BUCKETS_LIST;
  } else if (strcmp(prev_cmd, "log") == 0) {
    if (strcmp(cmd, "show") == 0)
      return OPT_LOG_SHOW;
  }

  return -EINVAL;
}

int gen_rand_base64(char *dest, int size) /* size should be the required string size + 1 */
{
  char buf[size];
  char tmp_dest[size + 4]; /* so that there's space for the extra '=' characters, and some */
  int ret;

  ret = get_random_bytes(buf, sizeof(buf));
  if (ret < 0) {
    // assuming no threads here, for strerror
    cerr << "cannot get random bytes: " << strerror(-ret) << std::endl;
    return -1;
  }

  ret = ceph_armor(tmp_dest, &tmp_dest[sizeof(tmp_dest)],
		   (const char *)buf, ((const char *)buf) + ((size - 1) * 3 + 4 - 1) / 4);
  if (ret < 0) {
    cerr << "ceph_armor failed" << std::endl;
    return -1;
  }
  tmp_dest[ret] = '\0';
  memcpy(dest, tmp_dest, size);
  dest[size] = '\0';

  return 0;
}

static const char alphanum_table[]="0123456789ABCDEFGHIJKLMNOPQRSTUVWXYZ";

int gen_rand_alphanumeric(char *dest, int size) /* size should be the required string size + 1 */
{
  int ret = get_random_bytes(dest, size);
  if (ret < 0) {
    // assuming no threads here, for strerror
    cerr << "cannot get random bytes: " << strerror(-ret) << std::endl;
    return -1;
  }

  int i;
  for (i=0; i<size - 1; i++) {
    int pos = (unsigned)dest[i];
    dest[i] = alphanum_table[pos % (sizeof(alphanum_table) - 1)];
  }
  dest[i] = '\0';

  return 0;
}

string escape_str(string& src, char c)
{
  int pos = 0;
  string s = src;
  string dest;

  do {
    int new_pos = src.find(c, pos);
    if (new_pos >= 0) {
      dest += src.substr(pos, new_pos - pos);
      dest += "\\";
      dest += c;
    } else {
      dest += src.substr(pos);
      return dest;
    }
    pos = new_pos + 1;
  } while (pos < (int)src.size());

  return dest;
}

int main(int argc, char **argv) 
{
  DEFINE_CONF_VARS(usage);
  vector<const char*> args;
  argv_to_vec(argc, (const char **)argv, args);
  env_to_vec(args);

  common_init(args, CEPH_ENTITY_TYPE_CLIENT, CODE_ENVIRONMENT_UTILITY, 0);
  keyring_init(&g_conf);

  const char *user_id = 0;
  const char *secret_key = 0;
  const char *user_email = 0;
  const char *display_name = 0;
  const char *bucket = 0;
  const char *object = 0;
  const char *openstack_user = 0;
  const char *date = 0;
  uint64_t auid = 0;
  RGWUserInfo info;
  RGWAccess *store;
  const char *prev_cmd = NULL;
  int opt_cmd = OPT_NO_CMD;
  bool need_more;

  FOR_EACH_ARG(args) {
    if (CONF_ARG_EQ("uid", 'i')) {
      CONF_SAFE_SET_ARG_VAL(&user_id, OPT_STR);
    } else if (CONF_ARG_EQ("secret", 's')) {
      CONF_SAFE_SET_ARG_VAL(&secret_key, OPT_STR);
    } else if (CONF_ARG_EQ("email", 'e')) {
      CONF_SAFE_SET_ARG_VAL(&user_email, OPT_STR);
    } else if (CONF_ARG_EQ("display-name", 'n')) {
      CONF_SAFE_SET_ARG_VAL(&display_name, OPT_STR);
    } else if (CONF_ARG_EQ("bucket", 'b')) {
      CONF_SAFE_SET_ARG_VAL(&bucket, OPT_STR);
    } else if (CONF_ARG_EQ("object", 'o')) {
      CONF_SAFE_SET_ARG_VAL(&object, OPT_STR);
    } else if (CONF_ARG_EQ("auth-uid", 'a')) {
      CONF_SAFE_SET_ARG_VAL(&auid, OPT_LONGLONG);
    } else if (CONF_ARG_EQ("os-user", '\0')) {
      CONF_SAFE_SET_ARG_VAL(&openstack_user, OPT_STR);
    } else if (CONF_ARG_EQ("date", '\0')) {
      CONF_SAFE_SET_ARG_VAL(&date, OPT_STR);
    } else {
      if (!opt_cmd) {
        opt_cmd = get_cmd(CONF_VAL, prev_cmd, &need_more);
        if (opt_cmd < 0) {
          cerr << "unrecognized arg " << args[i] << std::endl;
          ARGS_USAGE();
        }
        if (need_more) {
          prev_cmd = CONF_VAL;
          continue;
        }
      } else {
        cerr << "unrecognized arg " << args[i] << std::endl;
        ARGS_USAGE();
      }
    }
  }

  if (opt_cmd == OPT_NO_CMD)
    ARGS_USAGE();

  store = RGWAccess::init_storage_provider("rados", argc, argv);
  if (!store) {
    cerr << "couldn't init storage provider" << std::endl;
    return 5; //EIO
  }

  string user_id_str;

  if (opt_cmd != OPT_USER_CREATE && opt_cmd != OPT_LOG_SHOW && !user_id) {
    bool found = false;
    string s;
    if (user_email) {
      s = user_email;
      if (rgw_get_uid_by_email(s, user_id_str) >= 0) {
	found = true;
      } else {
	cerr << "could not find user by specified email" << std::endl;
      }
    }
    if (!found && openstack_user) {
      s = openstack_user;
      if (rgw_get_uid_by_openstack(s, user_id_str) >= 0) {
	found = true;
      } else
        cerr << "could not find user by specified openstack username" << std::endl;
    }
    if (found)
      user_id = user_id_str.c_str();
  }


  if (opt_cmd == OPT_USER_MODIFY || opt_cmd == OPT_USER_INFO) {
    if (!user_id) {
      cerr << "user_id was not specified, aborting" << std::endl;
      return 0;
    }

    string user_id_str = user_id;

    if (rgw_get_user_info(user_id_str, info) < 0) {
      cerr << "error reading user info, aborting" << std::endl;
      exit(1);
    }
  }

  if (opt_cmd == OPT_USER_CREATE) {
    char secret_key_buf[SECRET_KEY_LEN + 1];
    char public_id_buf[PUBLIC_ID_LEN + 1];
    int ret;

    if (!display_name) {
      cerr << "display name was not specified, aborting" << std::endl;
      return 0;
    }

    if (!secret_key) {
      ret = gen_rand_base64(secret_key_buf, sizeof(secret_key_buf));
      if (ret < 0) {
        cerr << "aborting" << std::endl;
        exit(1);
      }
      secret_key = secret_key_buf;
    }
    if (!user_id) {
      RGWUserInfo duplicate_check;
      string duplicate_check_id;
      do {
	ret = gen_rand_alphanumeric(public_id_buf, sizeof(public_id_buf));
	if (ret < 0) {
	  cerr << "aborting" << std::endl;
	  exit(1);
	}
	user_id = public_id_buf;
	duplicate_check_id = user_id;
      } while (!rgw_get_user_info(duplicate_check_id, duplicate_check));
    }
  }


  int err;
  switch (opt_cmd) {
  case OPT_USER_CREATE:
  case OPT_USER_MODIFY:
    if (user_id)
      info.user_id = user_id;
    if (secret_key)
      info.secret_key = secret_key;
    if (display_name)
      info.display_name = display_name;
    if (user_email)
      info.user_email = user_email;
    if (auid)
      info.auid = auid;
    if (openstack_user)
      info.openstack_name = openstack_user;
  
    if ((err = rgw_store_user_info(info)) < 0) {
      cerr << "error storing user info: " << strerror(-err) << std::endl;
      break;
    }

    /* fall through */

  case OPT_USER_INFO:
    cout << "User ID: " << info.user_id << std::endl;
    cout << "Secret Key: " << info.secret_key << std::endl;
    cout << "Display Name: " << info.display_name << std::endl;
    cout << "OpenStack User: " << (info.openstack_name.size() ? info.openstack_name : "<undefined>")<< std::endl;
    break;
  }

  if (opt_cmd == OPT_POLICY) {
    bufferlist bl;
    if (!bucket)
      bucket = "";
    if (!object)
      object = "";
    string bucket_str(bucket);
    string object_str(object);
    int ret = store->get_attr(bucket_str, object_str,
                       RGW_ATTR_ACL, bl);

    RGWAccessControlPolicy policy;
    if (ret >= 0) {
      bufferlist::iterator iter = bl.begin();
      policy.decode(iter);
      policy.to_xml(cout);
      cout << std::endl;
    }
  }

  if (opt_cmd == OPT_BUCKETS_LIST) {
    string id;
    RGWAccessHandle handle;

    if (user_id) {
      RGWUserBuckets buckets;
      if (rgw_read_user_buckets(user_id, buckets, false) < 0) {
        cout << "could not get buckets for uid " << user_id << std::endl;
      } else {
        map<string, RGWBucketEnt>& m = buckets.get_buckets();
        map<string, RGWBucketEnt>::iterator iter;

        for (iter = m.begin(); iter != m.end(); ++iter) {
          RGWBucketEnt obj = iter->second;
          cout << obj.name << std::endl;
        }
      }
    } else {
      if (store->list_buckets_init(id, &handle) < 0) {
        cout << "list-buckets: no entries found" << std::endl;
      } else {
        RGWObjEnt obj;
        cout << "listing all buckets" << std::endl;
        while (store->list_buckets_next(id, obj, &handle) >= 0) {
          cout << obj.name << std::endl;
        }
      }
    }
  }

  if (opt_cmd == OPT_LOG_SHOW) {
    if (!date || !bucket) {
      if (!date)
        cerr << "date was not specified" << std::endl;
      if (!bucket)
        cerr << "bucket was not specified" << std::endl;
      ARGS_USAGE();
    }

    string log_bucket = RGW_LOG_BUCKET_NAME;
    string oid = date;
    oid += "-";
    oid += string(bucket);
    size_t size;
    int r = store->obj_stat(log_bucket, oid, &size, NULL);
    if (r < 0) {
      cerr << "error while doing stat on " <<  log_bucket << ":" << oid << " " << strerror(-r) << std::endl;
      return -r;
    }
    bufferlist bl;
    r = store->read(log_bucket, oid, 0, size, bl);
    if (r < 0) {
      cerr << "error while reading from " <<  log_bucket << ":" << oid << " " << strerror(-r) << std::endl;
      return -r;
    }

    bufferlist::iterator iter = bl.begin();

    struct rgw_log_entry entry;
    const char *delim = " ";

    while (!iter.end()) {
      ::decode(entry, iter);

      cout << entry.owner << delim
           << entry.bucket << delim
           << entry.time << delim
           << entry.remote_addr << delim
           << entry.user << delim
           << entry.op << delim
           << "\"" << escape_str(entry.uri, '"') << "\"" << delim
           << entry.http_status << delim
           << entry.error_code << delim
           << entry.bytes_sent << delim
           << entry.obj_size << delim
           << entry.total_time.usec() << delim
           << "\"" << escape_str(entry.user_agent, '"') << "\"" << delim
           << "\"" << escape_str(entry.referrer, '"') << "\"" << std::endl;
    }
  }

  if (opt_cmd == OPT_USER_RM) {
    rgw_delete_user(info);
  }

  return 0;
}<|MERGE_RESOLUTION|>--- conflicted
+++ resolved
@@ -13,11 +13,8 @@
 #include "rgw_user.h"
 #include "rgw_access.h"
 #include "rgw_acl.h"
-<<<<<<< HEAD
 #include "rgw_log.h"
-=======
 #include "auth/Crypto.h"
->>>>>>> 2319ae13
 
 
 #define SECRET_KEY_LEN 40
@@ -403,7 +400,7 @@
     string oid = date;
     oid += "-";
     oid += string(bucket);
-    size_t size;
+    uint64_t size;
     int r = store->obj_stat(log_bucket, oid, &size, NULL);
     if (r < 0) {
       cerr << "error while doing stat on " <<  log_bucket << ":" << oid << " " << strerror(-r) << std::endl;
