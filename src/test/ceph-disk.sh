#!/bin/bash
#
# Copyright (C) 2014 Cloudwatt <libre.licensing@cloudwatt.com>
#
# Author: Loic Dachary <loic@dachary.org>
#
# This program is free software; you can redistribute it and/or modify
# it under the terms of the GNU Library Public License as published by
# the Free Software Foundation; either version 2, or (at your option)
# any later version.
#
# This program is distributed in the hope that it will be useful,
# but WITHOUT ANY WARRANTY; without even the implied warranty of
# MERCHANTABILITY or FITNESS FOR A PARTICULAR PURPOSE.  See the
# GNU Library Public License for more details.
#
set -xe
PS4='${FUNCNAME[0]}: $LINENO: '

export PATH=:$PATH # make sure program from sources are prefered
DIR=test-ceph-disk
MON_ID=a
MONA=127.0.0.1:7451
FSID=$(uuidgen)
export CEPH_CONF=/dev/null
export CEPH_ARGS="--fsid $FSID"
CEPH_ARGS+=" --chdir="
CEPH_ARGS+=" --run-dir=$DIR"
CEPH_ARGS+=" --mon-host=$MONA"
CEPH_ARGS+=" --log-file=$DIR/\$name.log"
CEPH_ARGS+=" --pid-file=$DIR/\$name.pidfile"
CEPH_ARGS+=" --auth-supported=none"
CEPH_DISK_ARGS=
CEPH_DISK_ARGS+=" --statedir=$DIR"
CEPH_DISK_ARGS+=" --sysconfdir=$DIR"
CEPH_DISK_ARGS+=" --prepend-to-path="
CEPH_DISK_ARGS+=" --verbose"
TIMEOUT=360
<<<<<<< HEAD
=======

cat=$(which cat)
timeout=$(which timeout)
diff=$(which diff)
>>>>>>> abcc17bf

function setup() {
    teardown
    mkdir $DIR
    touch $DIR/ceph.conf
}

function teardown() {
    kill_daemons
    rm -fr $DIR
}

function run_mon() {
    local mon_dir=$DIR/$MON_ID

    ./ceph-mon \
        --id $MON_ID \
        --mkfs \
        --mon-data=$mon_dir \
        --mon-initial-members=$MON_ID \
        "$@"

    ./ceph-mon \
        --id $MON_ID \
        --mon-data=$mon_dir \
        --mon-cluster-log-file=$mon_dir/log \
        --public-addr $MONA \
        "$@"
}

function kill_daemons() {
    for pidfile in $(find $DIR | grep pidfile) ; do
        for try in 0 1 1 1 2 3 ; do
            kill $(cat $pidfile) || break
            sleep $try
        done
    done
}

function command_fixture() {
    local command=$1

    [ $(which $command) = ./$command ] || return 1

    cat > $DIR/$command <<EOF
#!/bin/bash
touch $DIR/used-$command
exec ./$command "\$@"
EOF
    chmod +x $DIR/$command
}

function tweak_path() {
    local tweaker=$1

    setup

    command_fixture ceph-conf || return 1
    command_fixture ceph-osd || return 1

    test_activate_dir

    [ ! -f $DIR/used-ceph-conf ] || return 1
    [ ! -f $DIR/used-ceph-osd ] || return 1

    teardown

    setup

    command_fixture ceph-conf || return 1
    command_fixture ceph-osd || return 1

    $tweaker test_activate_dir || return 1

    [ -f $DIR/used-ceph-conf ] || return 1
    [ -f $DIR/used-ceph-osd ] || return 1

    teardown
}

function use_prepend_to_path() {
    local ceph_disk_args
    ceph_disk_args+=" --statedir=$DIR"
    ceph_disk_args+=" --sysconfdir=$DIR"
    ceph_disk_args+=" --prepend-to-path=$DIR"
    ceph_disk_args+=" --verbose"
    CEPH_DISK_ARGS="$ceph_disk_args" \
        "$@" || return 1
}

function test_prepend_to_path() {
    tweak_path use_prepend_to_path || return 1
}

function use_path() {
    PATH="$DIR:$PATH" \
        "$@" || return 1
}

function test_path() {
    tweak_path use_path || return 1
}

function test_no_path() {
    ( unset PATH ; test_activate_dir ) || return 1
}

# ceph-disk prepare returns immediately on success if the magic file
# exists on the --osd-data directory.
function test_activate_dir_magic() {
    local uuid=$(uuidgen)
    local osd_data=$DIR/osd

    echo a failure to create the fsid file implies the magic file is not created

    mkdir -p $osd_data/fsid
    CEPH_ARGS="--fsid $uuid" \
     ./ceph-disk $CEPH_DISK_ARGS prepare $osd_data > $DIR/out 2>&1
    grep --quiet 'Is a directory' $DIR/out || return 1
    ! [ -f $osd_data/magic ] || return 1
    rmdir $osd_data/fsid

    echo successfully prepare the OSD

    CEPH_ARGS="--fsid $uuid" \
     ./ceph-disk $CEPH_DISK_ARGS prepare $osd_data 2>&1 | tee $DIR/out
    grep --quiet 'Preparing osd data dir' $DIR/out || return 1
    grep --quiet $uuid $osd_data/ceph_fsid || return 1
    [ -f $osd_data/magic ] || return 1

    echo will not override an existing OSD

    CEPH_ARGS="--fsid $(uuidgen)" \
     ./ceph-disk $CEPH_DISK_ARGS prepare $osd_data 2>&1 | tee $DIR/out
    grep --quiet 'ceph-disk:Data dir .* already exists' $DIR/out || return 1
    grep --quiet $uuid $osd_data/ceph_fsid || return 1
}

function test_activate_dir() {
    run_mon

    local osd_data=$DIR/osd

    ./ceph-disk $CEPH_DISK_ARGS \
        prepare $osd_data || return 1

    CEPH_ARGS="$CEPH_ARGS --osd-journal-size=100 --osd-data=$osd_data" \
<<<<<<< HEAD
        timeout $TIMEOUT ./ceph-disk $CEPH_DISK_ARGS \
                      activate \
                     --mark-init=none \
                    $osd_data || return 1
    timeout $TIMEOUT ./ceph osd pool set data size 1 || return 1
    local id=$(cat $osd_data/whoami)
    local weight=1
    ./ceph osd crush add osd.$id $weight root=default host=localhost || return 1
    echo FOO > $DIR/BAR
    timeout $TIMEOUT ./rados --pool data put BAR $DIR/BAR || return 1
    timeout $TIMEOUT ./rados --pool data get BAR $DIR/BAR.copy || return 1
    diff $DIR/BAR $DIR/BAR.copy || return 1
=======
        $timeout $TIMEOUT ./ceph-disk $CEPH_DISK_ARGS \
                      activate \
                     --mark-init=none \
                    $osd_data || return 1
    $timeout $TIMEOUT ./ceph osd pool set data size 1 || return 1
    local id=$($cat $osd_data/whoami)
    local weight=1
    ./ceph osd crush add osd.$id $weight root=default host=localhost || return 1
    echo FOO > $DIR/BAR
    $timeout $TIMEOUT ./rados --pool data put BAR $DIR/BAR || return 1
    $timeout $TIMEOUT ./rados --pool data get BAR $DIR/BAR.copy || return 1
    $diff $DIR/BAR $DIR/BAR.copy || return 1
>>>>>>> abcc17bf
}

function test_find_cluster_by_uuid() {
    setup
    test_activate_dir 2>&1 | tee $DIR/test_find
    ! grep "No cluster conf found in $DIR" $DIR/test_find || return 1
    teardown

    setup
    rm $DIR/ceph.conf
    test_activate_dir > $DIR/test_find 2>&1 
    grep --quiet "No cluster conf found in $DIR" $DIR/test_find || return 1
    teardown
}

function run() {
    local default_actions
    default_actions+="test_path "
    default_actions+="test_no_path "
    default_actions+="test_find_cluster_by_uuid "
    default_actions+="test_prepend_to_path "
    default_actions+="test_activate_dir_magic "
    default_actions+="test_activate_dir "
    local actions=${@:-$default_actions}
    for action in $actions  ; do
        setup
        $action || return 1
        teardown
    done
}

run $@

# Local Variables:
# compile-command: "cd .. ; test/ceph-disk.sh # test_activate_dir"
# End:<|MERGE_RESOLUTION|>--- conflicted
+++ resolved
@@ -36,13 +36,10 @@
 CEPH_DISK_ARGS+=" --prepend-to-path="
 CEPH_DISK_ARGS+=" --verbose"
 TIMEOUT=360
-<<<<<<< HEAD
-=======
 
 cat=$(which cat)
 timeout=$(which timeout)
 diff=$(which diff)
->>>>>>> abcc17bf
 
 function setup() {
     teardown
@@ -190,20 +187,6 @@
         prepare $osd_data || return 1
 
     CEPH_ARGS="$CEPH_ARGS --osd-journal-size=100 --osd-data=$osd_data" \
-<<<<<<< HEAD
-        timeout $TIMEOUT ./ceph-disk $CEPH_DISK_ARGS \
-                      activate \
-                     --mark-init=none \
-                    $osd_data || return 1
-    timeout $TIMEOUT ./ceph osd pool set data size 1 || return 1
-    local id=$(cat $osd_data/whoami)
-    local weight=1
-    ./ceph osd crush add osd.$id $weight root=default host=localhost || return 1
-    echo FOO > $DIR/BAR
-    timeout $TIMEOUT ./rados --pool data put BAR $DIR/BAR || return 1
-    timeout $TIMEOUT ./rados --pool data get BAR $DIR/BAR.copy || return 1
-    diff $DIR/BAR $DIR/BAR.copy || return 1
-=======
         $timeout $TIMEOUT ./ceph-disk $CEPH_DISK_ARGS \
                       activate \
                      --mark-init=none \
@@ -216,7 +199,6 @@
     $timeout $TIMEOUT ./rados --pool data put BAR $DIR/BAR || return 1
     $timeout $TIMEOUT ./rados --pool data get BAR $DIR/BAR.copy || return 1
     $diff $DIR/BAR $DIR/BAR.copy || return 1
->>>>>>> abcc17bf
 }
 
 function test_find_cluster_by_uuid() {
