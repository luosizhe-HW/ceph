six
<<<<<<< HEAD
mypy; python_version >= '3'
=======
pytest >=2.1.3,<5; python_version < '3.5'
mock; python_version < '3.3'
mypy==0.770; python_version >= '3'
>>>>>>> 3b7787f5
pytest-mypy; python_version >= '3'
pytest >= 2.1.3; python_version >= '3'<|MERGE_RESOLUTION|>--- conflicted
+++ resolved
@@ -1,10 +1,6 @@
 six
-<<<<<<< HEAD
-mypy; python_version >= '3'
-=======
 pytest >=2.1.3,<5; python_version < '3.5'
 mock; python_version < '3.3'
 mypy==0.770; python_version >= '3'
->>>>>>> 3b7787f5
 pytest-mypy; python_version >= '3'
 pytest >= 2.1.3; python_version >= '3'